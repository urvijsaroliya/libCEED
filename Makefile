--- conflicted
+++ resolved
@@ -386,9 +386,7 @@
 endif
 
 # MAGMA Backend
-MAGMA_BACKENDS = /gpu/cuda/magma /gpu/cuda/magma/det
 ifneq ($(wildcard $(MAGMA_DIR)/lib/libmagma.*),)
-<<<<<<< HEAD
   MAGMA_ARCH=$(shell nm -g $(MAGMA_DIR)/lib/libmagma.* | grep -c "hipblas")
   ifeq ($(MAGMA_ARCH), 0) #CUDA MAGMA
     ifneq ($(CUDA_LIB_DIR),)
@@ -424,21 +422,6 @@
       $(magma.hip:%.hip.cpp=$(OBJDIR)/%.o) : HIPCCFLAGS += -I$(MAGMA_DIR)/include -I$(MAGMA_DIR)/magmablas -I$(MAGMA_DIR)/control -I$(HIP_DIR)/include -DHAVE_HIP -DADD_
       MAGMA_BACKENDS = /gpu/hip/magma /gpu/hip/magma/det
     endif
-=======
-  ifneq ($(CUDA_LIB_DIR),)
-  cuda_link = -Wl,-rpath,$(CUDA_LIB_DIR) -L$(CUDA_LIB_DIR) -lcublas -lcusparse -lcudart
-  omp_link = -fopenmp
-  magma_link_static = -L$(MAGMA_DIR)/lib -lmagma $(cuda_link) $(omp_link)
-  magma_link_shared = -L$(MAGMA_DIR)/lib -Wl,-rpath,$(abspath $(MAGMA_DIR)/lib) -lmagma
-  magma_link := $(if $(wildcard $(MAGMA_DIR)/lib/libmagma.${SO_EXT}),$(magma_link_shared),$(magma_link_static))
-  $(libceeds)          : LDLIBS += $(magma_link)
-  $(tests) $(examples) : LDLIBS += $(magma_link)
-  libceed.c  += $(magma.c)
-  libceed.cu += $(magma.cu)
-  $(magma.c:%.c=$(OBJDIR)/%.o) $(magma.c:%=%.tidy) : CPPFLAGS += -DADD_ -I$(MAGMA_DIR)/include -I$(CUDA_DIR)/include
-  $(magma.cu:%.cu=$(OBJDIR)/%.o) : CPPFLAGS += --compiler-options=-fPIC -DADD_ -I$(MAGMA_DIR)/include -I$(MAGMA_DIR)/magmablas -I$(MAGMA_DIR)/control -I$(CUDA_DIR)/include
-  BACKENDS += $(MAGMA_BACKENDS)
->>>>>>> ee166f75
   endif
   BACKENDS += $(MAGMA_BACKENDS)
 endif
